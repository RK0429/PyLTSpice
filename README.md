--- conflicted
+++ resolved
@@ -51,20 +51,20 @@
 
 ## How to Install ##
 
-`pip install PyLTSpice`
+`pip install PyLTSpice `
 
 ### Updating PyLTSpice ###
 
-`pip install --upgrade PyLTSpice`
+`pip install --upgrade PyLTSpice `
 
 ### Using GITHub ###
 
-`git clone https://github.com/nunobrum/PyLTSpice.git`
+`git clone https://github.com/nunobrum/PyLTSpice.git `
 
 If using this method it would be good to add the path where you cloned the site to python path.
 
-`import sys`  
-`sys.path.append(<path to PyLTSpice>)`
+`import sys `  
+`sys.path.append(<path to PyLTSpice>) `
 
 ## How to use ##
 
@@ -372,49 +372,7 @@
 
 ### run_server.exe ###
 
-<<<<<<< HEAD
 This command line tool was moved to the spicelib package.
-=======
-This module is used to run a server that can be used to run simulations in a remote machine. The server will run in the
-background and will wait for a client to connect. The client will send a netlist to the server and the server will run
-the simulation and return the results to the client. The client on the remote machine is a script instancing the
-SimClient class. An example of its usage is shown below:
-
-```python
-import zipfile
-from PyLTSpice.client_server.sim_client import SimClient
-
-server = SimClient('http://localhost', 9000)
-runid = server.run("./testfiles/testfile.net")
-
-for runid in server:  # Ma
-    zip_filename = server.get_runno_data(runid)
-    with zipfile.ZipFile(zip_filename, 'r') as zipf:  # Extract the contents of the zip file
-        print(zipf.namelist())  # Debug printing the contents of the zip file
-        zipf.extract(zipf.namelist()[0])  # Normally the raw file comes first
-```
-
-```bash
-usage: run_server [-h] [-p PORT] [-o OUTPUT] [-l PARALLEL] simulator
-
-Run the LTSpice Server. This is a command line interface to the SimServer class.The SimServer class is used to run
-simulations in parallel using a server-client architecture.The server is a machine that runs the SimServer class and
-the client is a machine that runs the SimClient class.The argument is the simulator to be used (LTSpice, NGSpice,
-XYCE, etc.)
-
-positional arguments:
-  simulator             Simulator to be used (LTSpice, NGSpice, XYCE, etc.)
-
-optional arguments:
-  -h, --help            show this help message and exit
-  -p PORT, --port PORT  Port to run the server. Default is 9000
-  -o OUTPUT, --output OUTPUT
-                        Output folder for the results. Default is the current folder
-  -l PARALLEL, --parallel PARALLEL
-                        Maximum number of parallel simulations. Default is 4
-```
-
->>>>>>> 8db95bcb
 
 ### SemiDevOpReader.py ###
 
@@ -423,17 +381,17 @@
 
 ## Debug Logging
 
-The library uses the standard`logging` module. Three convenience functions have been added for easily changing logging
-settings across the entire library.`PyLTSpice.all_loggers()` returns a list of all the logger's
-names,`PyLTSpice.set_log_level(logging.DEBUG)`
-would set the library's logging level to debug, and`PyLTSpice.add_log_handler(my_handler)` would add`my_handler` as a
+The library uses the standard `logging` module. Three convenience functions have been added for easily changing logging
+settings across the entire library. `PyLTSpice.all_loggers()` returns a list of all the logger's
+names, `PyLTSpice.set_log_level(logging.DEBUG)`
+would set the library's logging level to debug, and `PyLTSpice.add_log_handler(my_handler)` would add `my_handler` as a
 handler for
 all loggers.
 
 ### Single Module Logging
 
 It is also possible to set the logging settings for a single module by using its name acquired from
-the`PyLTSpice.all_loggers()`
+the `PyLTSpice.all_loggers()`
 function. For example:
 
 ```python
@@ -447,7 +405,7 @@
 logging.getLogger("PyLTSpice.RawRead").level = logging.WARNING  # Set the log level for only RawRead to warning
 ```
 
-Would set only`PyLTSpice.RawRead` file's logging level to warning while the other modules would remain at debug level.
+Would set only `PyLTSpice.RawRead` file's logging level to warning while the other modules would remain at debug level.
 _Make sure to initialize the root logger before importing the library to be able to see the logs._
 
 ## To whom do I talk to? ##
@@ -457,14 +415,11 @@
 * Alternative contact : nuno.brum@gmail.com
 
 ## History ##
-<<<<<<< HEAD
 * Version 5.0
   * Making this library dependent on spicelib while trying to maintain backward compatibility as much as possible. 
   PyLTspice will be kept alive and its update will be linked to the spicelib. The main difference is that using
   PyLTspice will avert the need of having to select a simulator in all run commands.
 
-=======
->>>>>>> 8db95bcb
 * Version 4.1.2
   * Adding support for the new QSPICE simulator
   * Improving the timeout mechanism on the SimRunner class
@@ -608,7 +563,7 @@
   * Histogram.py now has an option to make the histogram directly from values stored in the clipboard
 
 * Version 0.5
-  * The LTSpice_RawReader.py now uses the`struct.unpack` function for a faster execution
+  * The LTSpice_RawReader.py now uses the `struct.unpack` function for a faster execution
 
 * Version 0.4
   * Added LTSpiceBatch.py to the collection of tools
